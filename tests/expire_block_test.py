#!/usr/bin/env python3

from test_framework.blocktools import create_block
from test_framework.mininode import *
from test_framework.test_framework import ConfluxTestFramework
from test_framework.util import *


class ExpireBlockTest(ConfluxTestFramework):
    def set_test_params(self):
        self.setup_clean_chain = True
        self.conf_parameters["log_level"] = '"debug"'
        self.conf_parameters["era_epoch_count"] = "100"
        self.conf_parameters["era_checkpoint_gap"] = "100"
        self.num_nodes = 2

    def setup_network(self):
        self.setup_nodes()
        self.nodes[0].add_p2p_connection(P2PInterface())
        self.nodes[1].add_p2p_connection(P2PInterface())
        network_thread_start()
        self.nodes[0].p2p.wait_for_status()
        self.nodes[1].p2p.wait_for_status()

    def send_msg(self, node, msg):
        node.p2p.send_protocol_msg(msg)

    def run_test(self):
        self.test_expire_block_gc()
        self.test_recover_expire_block()

    def test_recover_expire_block(self):
        node = self.nodes[1]

        blocks = [node.best_block_hash()]
        for i in range(400):
            new_hash = node.generatefixedblock(blocks[-1], [], 0, False)
            blocks.append(new_hash)
            self.log.info("generate block={}".format(new_hash))
<<<<<<< HEAD
        wait_until(lambda: node.getbestblockhash() == new_hash)
        out_block = create_block(
            parent_hash=bytes.fromhex(blocks[50][2:]),
            height=51,
            referee_hashes=[bytes.fromhex(blocks[400][2:])],
        )
=======
        wait_until(lambda: node.best_block_hash() == new_hash)
        out_block = create_block(parent_hash=bytes.fromhex(blocks[50][2:]), height=51, referee_hashes=[bytes.fromhex(blocks[400][2:])])
>>>>>>> a0710aee
        self.send_msg(node, NewBlock(block=out_block))
        time.sleep(3)
        node.expireblockgc(2)
        wait_until(lambda: node.getblockcount() == 402)

    def test_expire_block_gc(self):
        node = self.nodes[0]

        blocks = [node.p2p.genesis]
        for i in range(10):
            new_block = create_block(blocks[-1].hash, i + 1)
            blocks.append(new_block)
        for i in range(1, 6):
            self.send_msg(node, NewBlock(block=blocks[i]))
            wait_until(lambda: node.best_block_hash() == blocks[i].hash_hex())
        for i in range(7, 9):
            self.send_msg(node, NewBlock(block=blocks[i]))
            wait_until(lambda: node.best_block_hash() == blocks[5].hash_hex())
        time.sleep(3)
        node.expireblockgc(2)
        for i in range(7, 9):
            self.send_msg(node, NewBlock(block=blocks[i]))
            wait_until(lambda: node.best_block_hash() == blocks[5].hash_hex())
        self.send_msg(node, NewBlock(block=blocks[6]))
        wait_until(lambda: node.best_block_hash() == blocks[8].hash_hex())
        for i in range(9, 11):
            self.send_msg(node, NewBlock(block=blocks[i]))
            wait_until(lambda: node.best_block_hash() == blocks[i].hash_hex())


if __name__ == "__main__":
    ExpireBlockTest().main()<|MERGE_RESOLUTION|>--- conflicted
+++ resolved
@@ -37,17 +37,12 @@
             new_hash = node.generatefixedblock(blocks[-1], [], 0, False)
             blocks.append(new_hash)
             self.log.info("generate block={}".format(new_hash))
-<<<<<<< HEAD
-        wait_until(lambda: node.getbestblockhash() == new_hash)
+        wait_until(lambda: node.best_block_hash() == new_hash)
         out_block = create_block(
             parent_hash=bytes.fromhex(blocks[50][2:]),
             height=51,
             referee_hashes=[bytes.fromhex(blocks[400][2:])],
         )
-=======
-        wait_until(lambda: node.best_block_hash() == new_hash)
-        out_block = create_block(parent_hash=bytes.fromhex(blocks[50][2:]), height=51, referee_hashes=[bytes.fromhex(blocks[400][2:])])
->>>>>>> a0710aee
         self.send_msg(node, NewBlock(block=out_block))
         time.sleep(3)
         node.expireblockgc(2)
