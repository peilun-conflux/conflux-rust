--- conflicted
+++ resolved
@@ -1,19 +1,18 @@
 #!/usr/bin/env python3
 from http.client import CannotSendRequest
 
-from conflux.utils import encode_hex, privtoaddr, parse_as_int
+from eth_utils import decode_hex
+from rlp.sedes import Binary, BigEndianInt
+
+from conflux import utils
+from conflux.utils import encode_hex, bytes_to_int, privtoaddr, parse_as_int
 from test_framework.block_gen_thread import BlockGenThread
-from test_framework.blocktools import create_transaction
+from test_framework.blocktools import create_block, create_transaction
+from test_framework.test_framework import DefaultConfluxTestFramework
 from test_framework.mininode import *
-from test_framework.test_framework import DefaultConfluxTestFramework
 from test_framework.util import *
 
-<<<<<<< HEAD
-
-class P2PTest(DefaultConfluxTestFramework):
-=======
 class GenerateSampleChain(DefaultConfluxTestFramework):
->>>>>>> d56d2c55
     def set_test_params(self):
         self.delay_factor = 1
         self.setup_clean_chain = True
@@ -23,7 +22,7 @@
         self.log.info("setup nodes ...")
         self.setup_nodes()
         self.log.info("connect peers ...")
-        connect_sample_nodes(self.nodes, self.log, latency_min=0, latency_max=3000 * self.delay_factor)
+        connect_sample_nodes(self.nodes, self.log, latency_min=0, latency_max=3000*self.delay_factor)
         self.log.info("sync up with blocks among nodes ...")
         sync_blocks(self.nodes)
         self.log.info("start P2P connection ...")
@@ -68,8 +67,7 @@
         '''Test Random Transactions'''
         all_txs = []
         tx_n = 1000
-        self.log.info("start to generate %d transactions with about %d seconds", tx_n,
-                      tx_n / 10 / 2 * self.delay_factor)
+        self.log.info("start to generate %d transactions with about %d seconds", tx_n, tx_n/10/2*self.delay_factor)
         for i in range(tx_n):
             sender_key = random.choice(list(balance_map))
             nonce = nonce_map[sender_key]
@@ -91,12 +89,10 @@
             all_txs.append(tx)
             nonce_map[sender_key] = nonce + 1
             balance_map[sender_key] -= value + gas_price * 21000
-            self.log.debug("New tx %s: %s send value %d to %s, sender balance:%d, receiver balance:%d nonce:%d",
-                           encode_hex(tx.hash), eth_utils.encode_hex(privtoaddr(sender_key))[-4:],
-                           value, eth_utils.encode_hex(privtoaddr(receiver_sk))[-4:], balance_map[sender_key],
-                           balance_map[receiver_sk], nonce)
+            self.log.debug("New tx %s: %s send value %d to %s, sender balance:%d, receiver balance:%d nonce:%d", encode_hex(tx.hash), eth_utils.encode_hex(privtoaddr(sender_key))[-4:],
+                           value, eth_utils.encode_hex(privtoaddr(receiver_sk))[-4:], balance_map[sender_key], balance_map[receiver_sk], nonce)
             self.log.debug("Send Transaction %s to node %d", encode_hex(tx.hash), r)
-            time.sleep(random.random() / 10 * self.delay_factor)
+            time.sleep(random.random()/10*self.delay_factor)
         for k in balance_map:
             self.log.info("Account %s with balance:%s", bytes_to_int(k), balance_map[k])
         for tx in all_txs:
@@ -106,7 +102,7 @@
                     retry = True
                     while retry:
                         try:
-                            wait_until(lambda: checktx(self.nodes[0], tx.hash_hex()), timeout=60 * self.delay_factor)
+                            wait_until(lambda: checktx(self.nodes[0], tx.hash_hex()), timeout=60*self.delay_factor)
                             retry = False
                         except CannotSendRequest:
                             time.sleep(0.01)
@@ -118,10 +114,10 @@
 
         for k in balance_map:
             self.log.info("Check account sk:%s addr:%s", bytes_to_int(k), eth_utils.encode_hex(privtoaddr(k)))
-            wait_until(lambda: self.check_account(k, balance_map), timeout=60 * self.delay_factor)
+            wait_until(lambda: self.check_account(k, balance_map), timeout=60*self.delay_factor)
         block_gen_thread.stop()
         block_gen_thread.join()
-        sync_blocks(self.nodes, timeout=60 * self.delay_factor)
+        sync_blocks(self.nodes, timeout=60*self.delay_factor)
         self.log.info("Pass")
         self.register_test("general_2.json")
 
