--- conflicted
+++ resolved
@@ -106,16 +106,12 @@
             "--tmpdir", dest="tmpdir", help="Root directory for datadirs"
         )
         parser.add_argument(
-<<<<<<< HEAD
             "--remoteips",
             default="",
             dest="remote_ips",
             help="The file of ip list for remote conflux nodes",
         )
-        parser.add_argument("--localip", default="", dest="local_ip", help="Local ip")
-=======
-            "--localip", default="", dest="local_ip", help="The ip of local node (when running multi-nodes tests)")
->>>>>>> dcbaed2f
+        parser.add_argument("--localip", default="", dest="local_ip", help="The ip of local node (when running multi-nodes tests)")
         parser.add_argument(
             "-l",
             "--loglevel",
