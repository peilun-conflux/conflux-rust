--- conflicted
+++ resolved
@@ -317,13 +317,8 @@
                     no_pssh=no_pssh,
                 ))
 
-<<<<<<< HEAD
     def start_node(self, i, extra_args=None, phase_to_wait=("NormalSyncPhase", "CatchUpSyncBlockPhase"), wait_time=30, *args, **kwargs):
-        """Start a bitcoind"""
-=======
-    def start_node(self, i, extra_args=None, *args, **kwargs):
         """Start a conflux node"""
->>>>>>> dccea325
 
         node = self.nodes[i]
 
