#!/usr/bin/env python3

import csv
import tarfile
from argparse import ArgumentParser
from collections import Counter
from concurrent.futures import ThreadPoolExecutor

from conflux.rpc import RpcClient
from scripts.exp_latency import pscp, pssh, kill_remote_conflux
from scripts.stat_latency_map_reduce import Statistics
from test_framework.mininode import *
from test_framework.test_framework import ConfluxTestFramework
from test_framework.util import *


class RemoteSimulate(ConfluxTestFramework):
    def set_test_params(self):
        self.setup_clean_chain = True
        self.rpc_timewait = 60
        self.num_nodes = 1
        self.conf_parameters = {"log_level": '"debug"'}

    def add_options(self, parser: ArgumentParser):
        parser.add_argument(
            "--nodes-per-host", dest="nodes_per_host", default=3, type=int
        )
        parser.add_argument(
            "--generation-period-ms",
            dest="generation_period_ms",
            default=5000,
            type=int,
        )
        parser.add_argument("--num-blocks", dest="num_blocks", default=100, type=int)
        parser.add_argument(
            "--block-sync-step", dest="block_sync_step", default=10, type=int
        )
        parser.add_argument("--ips-file", dest="ips_file", default="ips", type=str)
        parser.add_argument(
            "--txs-per-block", dest="txs_per_block", default=5, type=int
        )
        parser.add_argument(
            "--generate-tx-data-len", dest="generate_tx_data_len", default=0, type=int
        )
        parser.add_argument(
            "--connect-peers", dest="connect_peers", default=3, type=int
        )
        parser.add_argument(
            "--throttling", dest="throttling", default="512,1024,2048", type=str
        )
        parser.add_argument(
            "--storage-memory-mb", dest="storage_memory_mb", default=2, type=int
        )
        parser.add_argument(
            "--data-propagate-enabled",
            dest="data_propagate_enabled",
            action="store_true",
        )
        parser.add_argument(
            "--data-propagate-interval-ms",
            dest="data_propagate_interval_ms",
            default=1000,
            type=int,
        )
        parser.add_argument(
            "--data-propagate-size", dest="data_propagate_size", default=1000, type=int
        )
        # Tx generation will also be enabled if we enable tx propagation
        parser.add_argument(
            "--enable-tx-propagation",
            dest="tx_propagation_enabled",
            action="store_true",
        )
        # options for LAT_LATEST
        parser.add_argument("--tps", dest="tps", default=1000, type=int)
        # Bandwidth in Mbit/s
        parser.add_argument("--bandwidth", dest="bandwidth", default=20, type=int)
        # Peer propagation count
        parser.add_argument(
            "--min-peers-propagation", dest="min_peers_propagation", default=8, type=int
        )
        parser.add_argument(
            "--max-peers-propagation",
            dest="max_peers_propagation",
            default=128,
            type=int,
        )
        parser.add_argument(
            "--send-tx-period-ms", dest="send_tx_period_ms", default=1300, type=int
        )
        parser.add_argument(
            "--txgen-account-count", dest="txgen_account_count", default=1000, type=int
        )
        parser.add_argument(
            "--tx-pool-size", dest="tx_pool_size", default=500000, type=int
        )
        parser.add_argument(
            "--genesis-accounts",
            dest="genesis_accounts",
            default="/home/ubuntu/genesis_accounts.toml",
            type=str,
        )
        parser.add_argument(
            "--enable-flamegraph",
            dest="flamegraph_enabled",
            action="store_true"
        )

    def after_options_parsed(self):
        ConfluxTestFramework.after_options_parsed(self)

        self.num_nodes = self.options.nodes_per_host

        self.ips = []
        with open(self.options.ips_file, "r") as ip_file:
            for line in ip_file.readlines():
                line = line[:-1]
                self.ips.append(line)

        # experiment name
        self.tx_propagation_enabled = self.options.tx_propagation_enabled

        # throttling
        egress_settings = self.options.throttling.split(",")
        self.conf_parameters["egress_queue_capacity"] = egress_settings[2]
        self.conf_parameters["egress_max_throttle"] = egress_settings[1]
        self.conf_parameters["egress_min_throttle"] = egress_settings[0]

        # target memory GB
        target_memory = 16

        # storage
        self.conf_parameters["ledger_cache_size"] = str(
            2000 // target_memory * self.options.storage_memory_mb
        )
        self.conf_parameters["db_cache_size"] = str(
            128 // target_memory * self.options.storage_memory_mb
        )
        self.conf_parameters["storage_cache_start_size"] = str(
            1000000 // target_memory * self.options.storage_memory_mb
        )
        self.conf_parameters["storage_cache_size"] = str(
            20000000 // target_memory * self.options.storage_memory_mb
        )
        # self.conf_parameters["storage_cache_size"] = "200000"
        self.conf_parameters["storage_idle_size"] = str(
            200000 // target_memory * self.options.storage_memory_mb
        )
        self.conf_parameters["storage_node_map_size"] = str(
            80000000 // target_memory * self.options.storage_memory_mb
        )

        # txpool
        self.conf_parameters["tx_pool_size"] = str(
            self.options.tx_pool_size // target_memory * self.options.storage_memory_mb
        )

        # data propagation
        self.conf_parameters["data_propagate_enabled"] = str(
            self.options.data_propagate_enabled
        ).lower()
        self.conf_parameters["data_propagate_interval_ms"] = str(
            self.options.data_propagate_interval_ms
        )
        self.conf_parameters["data_propagate_size"] = str(
            self.options.data_propagate_size
        )

        # Do not keep track of tx address to save CPU/Disk costs because they are not used in the experiments
        self.conf_parameters["record_tx_address"] = "false"
        if self.tx_propagation_enabled:
            self.conf_parameters["generate_tx"] = "true"
            self.conf_parameters["generate_tx_period_us"] = str(
                1000000 * len(self.ips) // self.options.tps
            )
            self.conf_parameters["txgen_account_count"] = str(
                self.options.txgen_account_count
            )
        else:
            self.conf_parameters[
                "send_tx_period_ms"
            ] = "31536000000"  # one year to disable txs propagation

        # tx propagation setting
        self.conf_parameters["min_peers_propagation"] = str(
            self.options.min_peers_propagation
        )
        self.conf_parameters["max_peers_propagation"] = str(
            self.options.max_peers_propagation
        )
        self.conf_parameters["send_tx_period_ms"] = str(self.options.send_tx_period_ms)

        # genesis accounts
        self.conf_parameters["genesis_accounts"] = str(
            "'{}'".format(self.options.genesis_accounts)
        )

    def stop_nodes(self):
        kill_remote_conflux(self.options.ips_file)

    def setup_remote_conflux(self):
        # tar the config file for all nodes
        zipped_conf_file = os.path.join(self.options.tmpdir, "conflux_conf.tgz")
        with tarfile.open(zipped_conf_file, "w:gz") as tar_file:
            tar_file.add(
                self.options.tmpdir, arcname=os.path.basename(self.options.tmpdir)
            )

        self.log.info("copy conflux configuration files to remote nodes ...")
        pscp(
            self.options.ips_file,
            zipped_conf_file,
            "~",
            3,
            "copy conflux configuration files to remote nodes",
        )
        os.remove(zipped_conf_file)

        # setup on remote nodes and start conflux
        self.log.info(
            "setup conflux runtime environment and start conflux on remote nodes ..."
        )
        cmd_kill_conflux = "killall -9 conflux || echo already killed"
        cmd_cleanup = "rm -rf /tmp/conflux_test_*"
        cmd_setup = "tar zxf conflux_conf.tgz -C /tmp"
<<<<<<< HEAD
        cmd_startup = "sh ./remote_start_conflux.sh {} {} {} {} &> start_conflux.out".format(
            self.options.tmpdir,
            p2p_port(0),
            self.options.nodes_per_host,
            self.options.bandwidth,
        )
        cmd = "{}; {} && {} && {}".format(
            cmd_kill_conflux, cmd_cleanup, cmd_setup, cmd_startup
=======
        cmd_startup = "sh ./remote_start_conflux.sh {} {} {} {} {}&> start_conflux.out".format(
            self.options.tmpdir, p2p_port(0), self.options.nodes_per_host, 
            self.options.bandwidth, str(self.options.flamegraph_enabled).lower()
>>>>>>> 475a4d0b
        )
        pssh(self.options.ips_file, cmd, 3, "setup and run conflux on remote nodes")

    def setup_network(self):
        self.setup_remote_conflux()

        # add remote nodes and start all
        for ip in self.ips:
            self.add_remote_nodes(self.options.nodes_per_host, user="ubuntu", ip=ip)
        for i in range(len(self.nodes)):
            self.log.info(
                "Node[{}]: ip={}, p2p_port={}, rpc_port={}".format(
                    i, self.nodes[i].ip, self.nodes[i].port, self.nodes[i].rpcport
                )
            )
        self.log.info("Starting remote nodes ...")
        self.start_nodes()
        self.log.info("All nodes started, waiting to be connected")

        connect_sample_nodes(
            self.nodes, self.log, sample=self.options.connect_peers, timeout=120
        )

        self.sync_blocks()

    def run_test(self):
        num_nodes = len(self.nodes)

        if self.tx_propagation_enabled:
            # Setup balance for each node
            client = RpcClient(self.nodes[0])
            with open("./genesis_keypairs.csv") as csv_file:
                csv_reader = csv.reader(csv_file, delimiter=",")
                start_time = time.time()
                for i in range(num_nodes):
                    counter = 0
                    addresses = list()
                    secrets = list()
                    for row in csv_reader:  # this is equivalent to read next()
                        addresses.append(row[0])
                        secrets.append(row[1])
                        counter = counter + 1
                        if counter == self.options.txgen_account_count:
                            client = RpcClient(self.nodes[i])
                            client.send_usable_genesis_accounts(addresses, secrets)
                            break

                self.log.info(
                    "Time spend (s) on setting up genesis accounts: {}".format(
                        time.time() - start_time
                    )
                )

        # setup monitor to report the current block count periodically
        cur_block_count = self.nodes[0].getblockcount()
        # The monitor will check the block_count of nodes[0]
        monitor_thread = threading.Thread(
            target=self.monitor, args=(cur_block_count, 100), daemon=True
        )
        monitor_thread.start()

        # generate blocks
        threads = {}
        rpc_times = []
        for i in range(1, self.options.num_blocks + 1):
            wait_sec = random.expovariate(1000 / self.options.generation_period_ms)
            start = time.time()

            # find an idle node to generate block
            p = random.randint(0, num_nodes - 1)
            retry = 0
            while retry < 10:
                pre_thread = threads.get(p)
                if pre_thread is not None and pre_thread.is_alive():
                    p = random.randint(0, num_nodes - 1)
                    retry += 1
                    time.sleep(0.01)
                else:
                    break

            if retry >= 10:
                self.log.warn(
                    "too many nodes are busy to generate block, stop to analyze logs."
                )
                break

            if self.tx_propagation_enabled:
                # Generate a block with the transactions in the node's local tx pool
                thread = SimpleGenerateThread(
                    self.nodes,
                    p,
                    self.options.txs_per_block,
                    self.options.generate_tx_data_len,
                    self.log,
                    rpc_times,
                )
            else:
                # Generate a fixed-size block with fake tx
                thread = GenerateThread(
                    self.nodes,
                    p,
                    self.options.txs_per_block,
                    self.options.generate_tx_data_len,
                    self.log,
                    rpc_times,
                )
            thread.start()
            threads[p] = thread

            if i % self.options.block_sync_step == 0:
                self.log.info("[PROGRESS] %d blocks generated async", i)

            elapsed = time.time() - start
            if elapsed < wait_sec:
                self.log.debug("%d generating block %.2f", p, elapsed)
                time.sleep(wait_sec - elapsed)
            else:
                self.log.warn("%d generating block slowly %.2f", p, elapsed)

        monitor_thread.join()
        self.sync_blocks()

        self.log.info(
            "generateoneblock RPC latency: {}".format(Statistics(rpc_times, 3).__dict__)
        )
        self.log.info(
            "Best block: {}".format(RpcClient(self.nodes[0]).best_block_hash())
        )

    def sync_blocks(self):
        """
        Wait for all nodes to reach same block count and best block
        """
        self.log.info("wait for all nodes to sync blocks ...")

        executor = ThreadPoolExecutor()

        start = time.time()
        # Wait for at most 120 seconds
        while time.time() - start <= 120:
            block_counts = []
            best_blocks = []
            block_count_futures = []
            best_block_futures = []

            for i in range(len(self.nodes)):
                n = self.nodes[i]
                block_count_futures.append(executor.submit(n.getblockcount))
                best_block_futures.append(executor.submit(n.getbestblockhash))

            for f in block_count_futures:
                assert f.exception() is None, "failed to get block count: {}".format(
                    f.exception()
                )
                block_counts.append(f.result())
            max_count = max(block_counts)
            for i in range(len(block_counts)):
                if block_counts[i] < max_count - 50:
                    self.log.info("Slow: {}: {}".format(i, block_counts[i]))

            for f in best_block_futures:
                assert f.exception() is None, "failed to get best block: {}".format(
                    f.exception()
                )
                best_blocks.append(f.result())

            self.log.info("blocks: {}".format(Counter(block_counts)))

            if block_counts.count(block_counts[0]) == len(
                self.nodes
            ) and best_blocks.count(best_blocks[0]) == len(self.nodes):
                break

            time.sleep(5)
        self.log.info("Goodput: {}".format(self.nodes[0].getgoodput()))
        executor.shutdown()

    def monitor(self, cur_block_count: int, retry_max: int):
        pre_block_count = 0

        retry = 0
        while pre_block_count < self.options.num_blocks + cur_block_count:
            time.sleep(self.options.generation_period_ms / 1000 / 2)

            # block count
            block_count = self.nodes[0].getblockcount()
            if block_count != pre_block_count:
                self.log.info("current blocks: %d", block_count)
                pre_block_count = block_count
                retry = 0
            else:
                retry += 1
                if retry >= retry_max:
                    self.log.error(
                        "No block generated after %d average block generation intervals",
                        retry_max / 2,
                    )
                    break

        self.log.info("monitor completed.")


class GenerateThread(threading.Thread):
    def __init__(self, nodes, i, tx_n, tx_data_len, log, rpc_times: list):
        threading.Thread.__init__(self, daemon=True)
        self.nodes = nodes
        self.i = i
        self.tx_n = tx_n
        self.tx_data_len = tx_data_len
        self.log = log
        self.rpc_times = rpc_times

    def run(self):
        try:
            client = RpcClient(self.nodes[self.i])
            txs = []
            for i in range(self.tx_n):
                addr = client.rand_addr()
                tx_gas = client.DEFAULT_TX_GAS + 4 * self.tx_data_len
                tx = client.new_tx(
                    receiver=addr,
                    nonce=10000 + i,
                    value=0,
                    gas=tx_gas,
                    data=b"\x00" * self.tx_data_len,
                )
                # remove big data field and assemble on full node to reduce network load.
                tx.__dict__["data"] = b""
                txs.append(tx)
            encoded_txs = eth_utils.encode_hex(rlp.encode(txs))

            start = time.time()
            h = self.nodes[self.i].test_generateblockwithfaketxs(
                encoded_txs, self.tx_data_len
            )
            self.rpc_times.append(round(time.time() - start, 3))
            self.log.debug("node %d actually generate block %s", self.i, h)
        except Exception as e:
            self.log.error("Node %d fails to generate block", self.i)
            self.log.error(str(e))


class SimpleGenerateThread(GenerateThread):
    def run(self):
        try:
            client = RpcClient(self.nodes[self.i])
            # Do not limit num tx in blocks, only limit it with block size
            h = client.generate_block(10000000, self.tx_n * self.tx_data_len)
            self.log.debug("node %d actually generate block %s", self.i, h)
        except Exception as e:
            self.log.error("Node %d fails to generate block", self.i)
            self.log.error(str(e))


if __name__ == "__main__":
    RemoteSimulate().main()<|MERGE_RESOLUTION|>--- conflicted
+++ resolved
@@ -223,20 +223,14 @@
         cmd_kill_conflux = "killall -9 conflux || echo already killed"
         cmd_cleanup = "rm -rf /tmp/conflux_test_*"
         cmd_setup = "tar zxf conflux_conf.tgz -C /tmp"
-<<<<<<< HEAD
-        cmd_startup = "sh ./remote_start_conflux.sh {} {} {} {} &> start_conflux.out".format(
+        cmd_startup = "sh ./remote_start_conflux.sh {} {} {} {} {}&> start_conflux.out".format(
             self.options.tmpdir,
             p2p_port(0),
             self.options.nodes_per_host,
-            self.options.bandwidth,
+            self.options.bandwidth,str(self.options.flamegraph_enabled).lower()
         )
         cmd = "{}; {} && {} && {}".format(
             cmd_kill_conflux, cmd_cleanup, cmd_setup, cmd_startup
-=======
-        cmd_startup = "sh ./remote_start_conflux.sh {} {} {} {} {}&> start_conflux.out".format(
-            self.options.tmpdir, p2p_port(0), self.options.nodes_per_host, 
-            self.options.bandwidth, str(self.options.flamegraph_enabled).lower()
->>>>>>> 475a4d0b
         )
         pssh(self.options.ips_file, cmd, 3, "setup and run conflux on remote nodes")
 
