--- conflicted
+++ resolved
@@ -289,10 +289,6 @@
                 .get_delta_mpt(parent_state_index.snapshot_epoch_id)?;
             let maybe_delta_root = delta_mpt
                 .get_root_node_ref_by_epoch(parent_state_index.epoch_id)?;
-<<<<<<< HEAD
-
-=======
->>>>>>> f11c5364
             Self::get_state_trees_internal(
                 maybe_snapshot.unwrap(),
                 self.storage_manager.get_intermediate_mpt(
