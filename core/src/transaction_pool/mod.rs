// Copyright 2019 Conflux Foundation. All rights reserved.
// Conflux is free software and distributed under GNU General Public License.
// See http://www.gnu.org/licenses/

mod impls;

#[cfg(test)]
mod test_treap;

mod account_cache;
mod nonce_pool;
mod transaction_pool_inner;

extern crate rand;

pub use self::impls::TreapMap;
use crate::{
    block_data_manager::BlockDataManager, consensus::BestInformation,
    executive, vm,
};
use account_cache::AccountCache;
use cfx_types::{Address, H256, U256};
use metrics::{register_meter_with_group, Meter, MeterTimer};
use parking_lot::{Mutex, RwLock};
use primitives::{
    Account, Action, EpochId, SignedTransaction, TransactionWithSignature,
};
use std::{collections::hash_map::HashMap, mem, ops::DerefMut, sync::Arc};
use transaction_pool_inner::TransactionPoolInner;

lazy_static! {
    static ref TX_POOL_GAUGE: Arc<Meter> =
        register_meter_with_group("txpool", "unexecuted_size");
    static ref TX_POOL_READY_GAUGE: Arc<Meter> =
        register_meter_with_group("txpool", "ready_size");
    static ref TX_POOL_INSERT_TIMER: Arc<Meter> =
        register_meter_with_group("timer", "tx_pool::insert_new_tx");
    static ref TX_POOL_RECOVER_TIMER: Arc<Meter> =
        register_meter_with_group("timer", "tx_pool::recover_public");
}

pub const DEFAULT_MIN_TRANSACTION_GAS_PRICE: u64 = 1;
pub const DEFAULT_MAX_TRANSACTION_GAS_LIMIT: u64 = 100_000_000;
pub const DEFAULT_MAX_BLOCK_GAS_LIMIT: u64 = 30_000 * 100_000;

<<<<<<< HEAD
pub const FURTHEST_FUTURE_TRANSACTION_NONCE_OFFSET: u32 = 2000;

pub struct AccountCache<'storage> {
    pub accounts: HashMap<Address, Account>,
    pub storage: StateDb<'storage>,
}

impl<'storage> AccountCache<'storage> {
    pub fn new(storage: Storage<'storage>) -> Self {
        AccountCache {
            accounts: HashMap::new(),
            storage: StateDb::new(storage),
        }
    }

    pub fn get_ready_account(&mut self, address: &Address) -> Option<&Account> {
        self.accounts.get(address)
    }

    pub fn get_account_mut(
        &mut self, address: &Address,
    ) -> Option<&mut Account> {
        if !self.accounts.contains_key(&address) {
            let account = self
                .storage
                .get_account(&address, false)
                .ok()
                .and_then(|x| x);
            if let Some(account) = account {
                self.accounts.insert((*address).clone(), account);
            }
        }
        self.accounts.get_mut(&address)
    }
}

#[derive(Clone, Debug, PartialEq)]
struct TxWithReadyInfo {
    transaction: Arc<SignedTransaction>,
    packed: bool,
}

impl TxWithReadyInfo {
    pub fn is_already_packed(&self) -> bool { self.packed }

    pub fn get_arc_tx(&self) -> &Arc<SignedTransaction> { &self.transaction }

    pub fn should_replace(&self, x: &Self, force: bool) -> bool {
        if force {
            return true;
        }
        if x.is_already_packed() {
            return false;
        }
        if self.is_already_packed() {
            return true;
        }
        self.gas_price > x.gas_price
    }
}

impl Deref for TxWithReadyInfo {
    type Target = SignedTransaction;

    fn deref(&self) -> &Self::Target { &self.transaction }
}

#[derive(Debug, PartialEq)]
enum InsertResult {
    /// new item added
    NewAdded,
    /// failed to update with lower gas price tx
    Failed(String),
    /// succeeded to update with higher gas price tx
    Updated(TxWithReadyInfo),
}

struct NoncePool {
    inner: BTreeMap<U256, TxWithReadyInfo>,
}

impl NoncePool {
    fn new() -> Self {
        NoncePool {
            inner: Default::default(),
        }
    }

    // FIXME: later we should limit the number of txs from one sender.
    //  the FURTHEST_FUTURE_TRANSACTION_NONCE_OFFSET roughly doing this job
    fn insert(&mut self, tx: &TxWithReadyInfo, force: bool) -> InsertResult {
        let mut ret = if self.inner.contains_key(&tx.nonce) {
            InsertResult::Failed(format!("Tx with same nonce already inserted, try to replace it with a higher gas price"))
        } else {
            InsertResult::NewAdded
        };

        let tx_in_pool = self.inner.entry(tx.nonce).or_insert(tx.clone());
        if tx.should_replace(tx_in_pool, force) {
            // replace with higher gas price transaction
            ret = InsertResult::Updated(tx_in_pool.clone());
            *tx_in_pool = tx.clone();
        }
        ret
    }

    fn get_tx_by_nonce(&self, nonce: U256) -> Option<TxWithReadyInfo> {
        self.inner.get(&nonce).map(|x| x.clone())
    }

    fn get_lowest_nonce(&self) -> Option<&U256> {
        self.inner.iter().next().map(|(k, _)| k)
    }

    fn remove(&mut self, nonce: &U256) -> Option<TxWithReadyInfo> {
        self.inner.remove(nonce)
    }

    fn remove_lowest_nonce(&mut self) -> Option<TxWithReadyInfo> {
        let lowest_nonce = self.get_lowest_nonce().map(|x| x.clone());
        lowest_nonce.and_then(|nonce| self.remove(&nonce))
    }

    fn recalculate_readiness_with_local_info(
        &self, nonce: U256, balance: U256,
    ) -> Option<Arc<SignedTransaction>> {
        let mut next_nonce = nonce;
        let mut balance_left = balance;
        while let Some(tx) = self.inner.get(&next_nonce) {
            let cost = tx.value + tx.gas_price * tx.gas;
            if balance_left < cost {
                return None;
            }

            if !tx.packed {
                return Some(tx.transaction.clone());
            }
            balance_left -= cost;
            next_nonce += 1.into();
        }
        None
    }

    fn is_empty(&self) -> bool { self.inner.is_empty() }
}

struct DeferredPool {
    buckets: HashMap<Address, NoncePool>,
}

impl DeferredPool {
    fn new() -> Self {
        DeferredPool {
            buckets: Default::default(),
        }
    }

    fn clear(&mut self) { self.buckets.clear() }

    fn insert(&mut self, tx: TxWithReadyInfo, force: bool) -> InsertResult {
        // It's safe to create a new bucket, cause inserting to a empty bucket
        // will always be success
        let bucket = self.buckets.entry(tx.sender).or_insert(NoncePool::new());
        bucket.insert(&tx, force)
    }

    fn contain_address(&self, addr: &Address) -> bool {
        self.buckets.contains_key(addr)
    }

    fn check_tx_exists(&self, tx: Arc<SignedTransaction>) -> bool {
        unimplemented!()
    }

    fn remove_lowest_nonce(
        &mut self, addr: &Address,
    ) -> Option<TxWithReadyInfo> {
        match self.buckets.get_mut(addr) {
            None => None,
            Some(bucket) => {
                let ret = bucket.remove_lowest_nonce();
                if bucket.is_empty() {
                    self.buckets.remove(addr);
                }
                ret
            }
        }
    }

    fn count_unexecuted_transaction(&self, addr: &Address) -> usize {
        unimplemented!()
    }

    fn get_lowest_nonce(&self, addr: &Address) -> Option<&U256> {
        self.buckets
            .get(addr)
            .and_then(|bucket| bucket.get_lowest_nonce())
    }

    fn recalculate_readiness_with_local_info(
        &mut self, addr: &Address, nonce: U256, balance: U256,
    ) -> Option<Arc<SignedTransaction>> {
        if let Some(bucket) = self.buckets.get(addr) {
            bucket.recalculate_readiness_with_local_info(nonce, balance)
        } else {
            None
        }
    }

    fn check_tx_packed(&self, addr: Address, nonce: U256) -> bool {
        if let Some(bucket) = self.buckets.get(&addr) {
            if let Some(tx_with_ready_info) = bucket.get_tx_by_nonce(nonce) {
                tx_with_ready_info.is_already_packed()
            } else {
                false
            }
        } else {
            false
        }
    }
}

struct ReadyAccountPool {
    treap: TreapMap<Address, Arc<SignedTransaction>, U512>,
}

impl ReadyAccountPool {
    fn new() -> Self {
        ReadyAccountPool {
            treap: TreapMap::new(),
        }
    }

    fn clear(&mut self) {
        while self.len() != 0 {
            self.pop();
        }
    }

    fn len(&self) -> usize { self.treap.len() }

    fn get(&self, address: &Address) -> Option<Arc<SignedTransaction>> {
        self.treap.get(address).map(|tx| tx.clone())
    }

    fn remove(&mut self, address: &Address) -> Option<Arc<SignedTransaction>> {
        self.treap.remove(address)
    }

    fn update(
        &mut self, address: &Address, tx: Option<Arc<SignedTransaction>>,
    ) -> Option<Arc<SignedTransaction>> {
        let replaced = if let Some(tx) = tx {
            self.insert(tx)
        } else {
            self.remove(address)
        };
        replaced
    }

    fn insert(
        &mut self, tx: Arc<SignedTransaction>,
    ) -> Option<Arc<SignedTransaction>> {
        self.treap
            .insert(tx.sender(), tx.clone(), U512::from(tx.gas_price))
    }

    fn pop(&mut self) -> Option<Arc<SignedTransaction>> {
        if self.treap.len() == 0 {
            return None;
        }

        let sum_gas_price = self.treap.sum_weight();
        let mut rand_value = U512::from(H512::random());
        rand_value = rand_value % sum_gas_price;

        let tx = self
            .treap
            .get_by_weight(rand_value)
            .expect("Failed to pick transaction by weight")
            .clone();
        trace!("Get transaction from ready pool. tx: {:?}", tx.clone());

        self.remove(&tx.sender())
    }
}

pub struct TransactionPoolInner {
    capacity: usize,
    total_received_count: usize,
    unexecuted_transaction_count: usize,
    deferred_pool: DeferredPool,
    ready_account_pool: ReadyAccountPool,
    ready_nonces_and_balances: HashMap<Address, (U256, U256)>,
    garbage_collection_queue: VecDeque<Address>,
    txs: HashMap<H256, Arc<SignedTransaction>>,
}

impl TransactionPoolInner {
    pub fn with_capacity(capacity: usize) -> Self {
        TransactionPoolInner {
            capacity,
            total_received_count: 0,
            unexecuted_transaction_count: 0,
            deferred_pool: DeferredPool::new(),
            ready_account_pool: ReadyAccountPool::new(),
            ready_nonces_and_balances: HashMap::new(),
            garbage_collection_queue: VecDeque::new(),
            txs: HashMap::new(),
        }
    }

    pub fn clear(&mut self) {
        self.deferred_pool.clear();
        self.ready_account_pool.clear();
        self.ready_nonces_and_balances.clear();
        self.garbage_collection_queue.clear();
        self.txs.clear();
        self.total_received_count = 0;
        self.unexecuted_transaction_count = 0;
    }

    pub fn len(&self) -> usize { self.txs.len() }

    pub fn total_received(&self) -> usize { self.total_received_count }

    pub fn total_unexecuted(&self) -> usize { self.unexecuted_transaction_count }

    fn get(&self, tx_hash: &H256) -> Option<Arc<SignedTransaction>> {
        self.txs.get(tx_hash).map(|x| x.clone())
    }

    fn is_full(&self) -> bool {
        return self.garbage_collection_queue.len() >= self.capacity
    }

    fn collect_garbage(&mut self) {
        while self.is_full() {
            let addr = self.garbage_collection_queue.pop_front().unwrap();

            // abort if a tx'nonce >= ready nonce
            let (ready_nonce, _) = self
                .get_local_nonce_and_balance(&addr)
                .unwrap_or((0.into(), 0.into()));

            let lowest_nonce = *self.deferred_pool.get_lowest_nonce(&addr).unwrap();

            if lowest_nonce >= ready_nonce {
                warn!("a unexecuted tx is trying to be garbage-collected and stopped");
                self.garbage_collection_queue.push_front(addr);
                break;
            }

            self.unexecuted_transaction_count -= self.deferred_pool.count_unexecuted_transaction(&addr);

            let removed_tx = self
                .deferred_pool
                .remove_lowest_nonce(&addr)
                .unwrap()
                .get_arc_tx()
                .clone();

            // maintain ready account pool
            if let Some(ready_tx) = self.ready_account_pool.get(&addr) {
                if ready_tx.hash() == removed_tx.hash() {
                    warn!("a ready tx is be garbage-collected");
                    self.ready_account_pool.remove(&addr);
                }
            }

            self.unexecuted_transaction_count += self.deferred_pool.count_unexecuted_transaction(&addr);

            // maintain ready info
            if !self.deferred_pool.contain_address(&addr) {
                self.ready_nonces_and_balances.remove(&addr);
            }

            // maintain txs
            self.txs.remove(&removed_tx.hash());
        }
    }

    fn insert(
        &mut self, transaction: Arc<SignedTransaction>, packed: bool,
        force: bool,
    ) -> InsertResult
    {
        if !self.deferred_pool.check_tx_exists(transaction.clone()) {
            self.collect_garbage();
            if self.is_full() {
                return InsertResult::Failed("Transaction Pool is full".into())
            }
        }

        self.unexecuted_transaction_count -= self.deferred_pool.count_unexecuted_transaction(&transaction.sender());

        let result = self.deferred_pool.insert(
            TxWithReadyInfo {
                transaction: transaction.clone(),
                packed,
            },
            force,
        );

        match &result {
            InsertResult::NewAdded => {
                self.total_received_count += 1;
                self.garbage_collection_queue
                    .push_back(transaction.sender());
                self.txs.insert(transaction.hash(), transaction);
            }
            InsertResult::Failed(_) => {}
            InsertResult::Updated(replaced_tx) => {
                self.txs.remove(&replaced_tx.hash());
                self.txs.insert(transaction.hash(), transaction);
            }
        }
        self.unexecuted_transaction_count += self.deferred_pool.count_unexecuted_transaction(&transaction.sender());

        result
    }

    fn get_local_nonce_and_balance(
        &self, address: &Address,
    ) -> Option<(U256, U256)> {
        self.ready_nonces_and_balances.get(address).map(|x| *x)
    }

    fn update_nonce_and_balance(
        &mut self, address: &Address, nonce: U256, balance: U256,
    ) {
        self.ready_nonces_and_balances
            .insert((*address).clone(), (nonce, balance));
    }

    fn get_nonce_and_balance_from_storage(
        &self, address: &Address, account_cache: &mut AccountCache,
    ) -> (U256, U256) {
        match account_cache.get_account_mut(address) {
            Some(account) => (account.nonce.clone(), account.balance.clone()),
            None => (0.into(), 0.into()),
        }
    }

    fn get_and_update_nonce_and_balance_from_storage(
        &mut self, address: &Address, account_cache: &mut AccountCache,
    ) -> (U256, U256) {
        let ret = match account_cache.get_account_mut(address) {
            Some(account) => (account.nonce.clone(), account.balance.clone()),
            None => (0.into(), 0.into()),
        };
        self.ready_nonces_and_balances
            .insert((*address).clone(), ret);
        ret
    }

    fn get_lowest_nonce(&self, addr: &Address) -> U256 {
        let mut ret = 0.into();
        if let Some((nonce, _)) = self.get_local_nonce_and_balance(addr) {
            ret = nonce;
        }
        if let Some(nonce) = self.deferred_pool.get_lowest_nonce(addr) {
            if *nonce < ret {
                ret = *nonce;
            }
        }
        ret
    }

    fn recalculate_readiness_with_local_info(&mut self, addr: &Address) {
        let (nonce, balance) = self
            .get_local_nonce_and_balance(addr)
            .unwrap_or((0.into(), 0.into()));
        let ret = self
            .deferred_pool
            .recalculate_readiness_with_local_info(addr, nonce, balance);
        self.ready_account_pool.update(addr, ret);
    }

    fn recalculate_readiness_with_fixed_info(
        &mut self, addr: &Address, nonce: U256, balance: U256,
    ) {
        self.update_nonce_and_balance(addr, nonce, balance);
        let ret = self
            .deferred_pool
            .recalculate_readiness_with_local_info(addr, nonce, balance);
        self.ready_account_pool.update(addr, ret);
    }

    fn recalculate_readiness_with_state(
        &mut self, addr: &Address, account_cache: &mut AccountCache,
    ) {
        let (nonce, balance) = self
            .get_and_update_nonce_and_balance_from_storage(addr, account_cache);
        let ret = self
            .deferred_pool
            .recalculate_readiness_with_local_info(addr, nonce, balance);
        self.ready_account_pool.update(addr, ret);
    }

    fn check_tx_packed_in_deferred_pool(&self, tx_hash: &H256) -> bool {
        match self.txs.get(tx_hash) {
            Some(tx) => {
                self.deferred_pool.check_tx_packed(tx.sender(), tx.nonce())
            }
            None => false,
        }
    }
}

=======
>>>>>>> d56d2c55
pub struct TransactionPool {
    inner: RwLock<TransactionPoolInner>,
    to_propagate_trans: Arc<RwLock<HashMap<H256, Arc<SignedTransaction>>>>,
    pub data_man: Arc<BlockDataManager>,
    spec: vm::Spec,
    best_executed_epoch: Mutex<EpochId>,
    consensus_best_info: Mutex<Arc<BestInformation>>,
    set_tx_requests: Mutex<Vec<Arc<SignedTransaction>>>,
    recycle_tx_requests: Mutex<Vec<Arc<SignedTransaction>>>,
}

pub type SharedTransactionPool = Arc<TransactionPool>;

impl TransactionPool {
    pub fn with_capacity(
        capacity: usize, data_man: Arc<BlockDataManager>,
    ) -> Self {
        let genesis_hash = data_man.genesis_block.hash();
        TransactionPool {
            inner: RwLock::new(TransactionPoolInner::with_capacity(capacity)),
            to_propagate_trans: Arc::new(RwLock::new(HashMap::new())),
            data_man,
            spec: vm::Spec::new_spec(),
            best_executed_epoch: Mutex::new(genesis_hash),
            consensus_best_info: Mutex::new(Arc::new(Default::default())),
            set_tx_requests: Mutex::new(Default::default()),
            recycle_tx_requests: Mutex::new(Default::default()),
        }
    }

    pub fn get_transaction(
        &self, tx_hash: &H256,
    ) -> Option<Arc<SignedTransaction>> {
        self.inner.read().get(tx_hash)
    }

    pub fn check_tx_packed_in_deferred_pool(&self, tx_hash: &H256) -> bool {
        self.inner.read().check_tx_packed_in_deferred_pool(tx_hash)
    }
<<<<<<< HEAD

    pub fn get_local_account_info(&self, address: &Address) -> (U256, U256) {
        self.inner
            .read()
            .get_local_nonce_and_balance(address)
            .unwrap_or((0.into(), 0.into()))
    }

    pub fn get_state_account_info(&self, address: &Address) -> (U256, U256) {
        let mut account_cache = self.get_best_state_account_cache();
        self.inner
            .read()
            .get_nonce_and_balance_from_storage(address, &mut account_cache)
    }

    pub fn insert_new_transactions(
        &self, transactions: &Vec<TransactionWithSignature>,
    ) -> (Vec<Arc<SignedTransaction>>, HashMap<H256, String>) {
        let mut failures = HashMap::new();
        let uncached_trans =
            self.data_man.get_uncached_transactions(transactions);

        let mut signed_trans = Vec::new();
        if uncached_trans.len() < WORKER_COMPUTATION_PARALLELISM * 8 {
            let mut signed_txes = Vec::new();
            for tx in uncached_trans {
                match tx.recover_public() {
                    Ok(public) => {
                        let signed_tx =
                            Arc::new(SignedTransaction::new(public, tx));
                        signed_txes.push(signed_tx);
                    }
                    Err(e) => {
                        debug!(
                            "Unable to recover the public key of transaction {:?}: {:?}",
                            tx.hash(), e
                        );
                        failures.insert(
                            tx.hash(),
                            format!(
                                "failed to recover the public key: {:?}",
                                e
                            ),
                        );
                    }
                }
            }
            signed_trans.push(signed_txes);
        } else {
            let tx_num = uncached_trans.len();
            let tx_num_per_worker = tx_num / WORKER_COMPUTATION_PARALLELISM;
            let mut remainder =
                tx_num - (tx_num_per_worker * WORKER_COMPUTATION_PARALLELISM);
            let mut start_idx = 0;
            let mut end_idx = 0;
            let mut unsigned_trans = Vec::new();

            for tx in uncached_trans {
                if start_idx == end_idx {
                    // a new segment of transactions
                    end_idx = start_idx + tx_num_per_worker;
                    if remainder > 0 {
                        end_idx += 1;
                        remainder -= 1;
                    }
                    let unsigned_txes = Vec::new();
                    unsigned_trans.push(unsigned_txes);
                }

                unsigned_trans.last_mut().unwrap().push(tx);

                start_idx += 1;
            }

            signed_trans.resize(unsigned_trans.len(), Vec::new());
            let (sender, receiver) = channel();
            let worker_pool = self.worker_pool.lock().clone();
            let mut idx = 0;
            for unsigned_txes in unsigned_trans {
                let sender = sender.clone();
                worker_pool.execute(move || {
                    let mut signed_txes = Vec::new();
                    let mut failed_txes = HashMap::new();
                    for tx in unsigned_txes {
                        match tx.recover_public() {
                            Ok(public) => {
                                let signed_tx = Arc::new(SignedTransaction::new(public, tx));
                                signed_txes.push(signed_tx);
                            }
                            Err(e) => {
                                debug!(
                                    "Unable to recover the public key of transaction {:?}: {:?}",
                                    tx.hash(), e
                                );
                                failed_txes.insert(tx.hash(), format!("failed to recover the public key: {:?}", e));
                            }
                        }
                    }
                    sender.send((idx, (signed_txes, failed_txes))).unwrap();
                });
                idx += 1;
            }
            worker_pool.join();

            for (idx, signed_failed_txes) in
                receiver.iter().take(signed_trans.len())
            {
                signed_trans[idx] = signed_failed_txes.0;
=======
>>>>>>> d56d2c55

    pub fn get_local_account_info(&self, address: &Address) -> (U256, U256) {
        self.inner
            .read()
            .get_local_nonce_and_balance(address)
            .unwrap_or((0.into(), 0.into()))
    }

    pub fn get_state_account_info(&self, address: &Address) -> (U256, U256) {
        let mut account_cache = self.get_best_state_account_cache();
        self.inner
            .read()
            .get_nonce_and_balance_from_storage(address, &mut account_cache)
    }

    /// Try to insert `transactions` into transaction pool.
    ///
    /// If some tx is already in our tx_cache, it will be ignored and will not
    /// be added to returned `passed_transactions`. If some tx invalid or
    /// cannot be inserted to the tx pool, it will be included in the returned
    /// `failure` and will not be propagated.
    pub fn insert_new_transactions(
        &self, transactions: &Vec<TransactionWithSignature>,
    ) -> (Vec<Arc<SignedTransaction>>, HashMap<H256, String>) {
        let _timer = MeterTimer::time_func(TX_POOL_INSERT_TIMER.as_ref());
        let mut passed_transactions = Vec::new();
        let mut failure = HashMap::new();
        match self.data_man.recover_unsigned_tx(transactions) {
            Ok(signed_trans) => {
                let mut account_cache = self.get_best_state_account_cache();
                let mut inner = self.inner.write();
                let mut to_prop = self.to_propagate_trans.write();
                for tx in signed_trans {
                    if let Err(e) = self.verify_transaction(tx.as_ref()) {
                        debug!(
                            "tx {:?} fails to pass verification, err={:?}",
                            &tx.hash, e
                        );
                        failure.insert(tx.hash(), e);
                        continue;
                    }
                    if let Err(e) = self.add_transaction_with_readiness_check(
                        &mut *inner,
                        &mut account_cache,
                        tx.clone(),
                        false,
                        false,
                    ) {
                        debug!(
                            "tx {:?} fails to be inserted to pool, err={:?}",
                            &tx.hash, e
                        );
                        failure.insert(tx.hash(), e);
                        continue;
                    }
                    passed_transactions.push(tx.clone());
                    if !to_prop.contains_key(&tx.hash) {
                        to_prop.insert(tx.hash, tx);
                    }
                }
            }
            Err(e) => {
                for tx in transactions {
                    failure.insert(tx.hash(), format!("{:?}", e).into());
                }
            }
        }
        TX_POOL_GAUGE.mark(self.total_unpacked());
        TX_POOL_READY_GAUGE.mark(self.inner.read().total_ready_accounts());

        (passed_transactions, failure)
    }

    /// verify transactions based on the rules that have nothing to do with
    /// readiness
    pub fn verify_transaction(
        &self, transaction: &SignedTransaction,
    ) -> Result<(), String> {
        // check transaction gas limit
        if transaction.gas > DEFAULT_MAX_TRANSACTION_GAS_LIMIT.into() {
            warn!(
                "Transaction discarded due to above gas limit: {} > {}",
                transaction.gas(),
                DEFAULT_MAX_TRANSACTION_GAS_LIMIT
            );
            return Err(format!(
                "transaction gas {} exceeds the maximum value {}",
                transaction.gas(),
                DEFAULT_MAX_TRANSACTION_GAS_LIMIT
            ));
        }

        // check transaction intrinsic gas
        let tx_intrinsic_gas = executive::Executive::gas_required_for(
            transaction.action == Action::Create,
            &transaction.data,
            &self.spec,
        );
        if transaction.gas < (tx_intrinsic_gas as usize).into() {
            debug!(
                "Transaction discarded due to gas less than required: {} < {}",
                transaction.gas, tx_intrinsic_gas
            );
            return Err(format!(
                "transaction gas {} less than intrinsic gas {}",
                transaction.gas, tx_intrinsic_gas
            ));
        }

        // check transaction gas price
        if transaction.gas_price < DEFAULT_MIN_TRANSACTION_GAS_PRICE.into() {
            warn!("Transaction {} discarded due to below minimal gas price: price {}", transaction.hash(), transaction.gas_price);
            return Err(format!(
                "transaction gas price {} less than the minimum value {}",
                transaction.gas_price, DEFAULT_MIN_TRANSACTION_GAS_PRICE
            ));
        }

        if let Err(e) = transaction.transaction.verify_basic() {
            warn!("Transaction {:?} discarded due to not pass basic verification.", transaction.hash());
            return Err(format!("{:?}", e));
        }

        Ok(())
    }

    // Add transaction into deferred pool and maintain its readiness
    // the packed tag provided
    // if force tag is true, the replacement in nonce pool must be happened
    pub fn add_transaction_with_readiness_check(
        &self, inner: &mut TransactionPoolInner,
        account_cache: &mut AccountCache, transaction: Arc<SignedTransaction>,
        packed: bool, force: bool,
    ) -> Result<(), String>
    {
<<<<<<< HEAD
        /*
        if self.capacity <= inner.len() {
            warn!("Transaction discarded due to insufficient txpool capacity: {:?}", transaction.hash());
            return Err(format!("Transaction discarded due to insufficient txpool capacity: {:?}", transaction.hash()));
        }
        */
        let (state_nonce, _) = inner.get_nonce_and_balance_from_storage(
            &transaction.sender,
            account_cache,
        );

        if transaction.nonce
            >= state_nonce
                + U256::from(FURTHEST_FUTURE_TRANSACTION_NONCE_OFFSET)
        {
            debug!(
                "Transaction {:?} is discarded due to in too distant future",
                transaction.hash()
            );
            return Err(format!(
                "Transaction {:?} is discarded due to in too distant future",
                transaction.hash()
            ));
        } else if transaction.nonce
            < inner.get_lowest_nonce(&transaction.sender)
        {
            debug!(
                "Transaction {:?} is discarded due to a too stale nonce",
                transaction.hash()
            );
            return Err(format!(
                "Transaction {:?} is discarded due to a too stale nonce",
                transaction.hash()
            ));
        }

        let result = self.add_to_deferred_pool_without_lock(
            inner,
            transaction.clone(),
=======
        inner.insert_transaction_with_readiness_check(
            account_cache,
            transaction,
>>>>>>> d56d2c55
            packed,
            force,
        )
    }

    pub fn get_to_be_propagated_transactions(
        &self,
    ) -> HashMap<H256, Arc<SignedTransaction>> {
        let mut to_prop = self.to_propagate_trans.write();
        let mut res = HashMap::new();
        mem::swap(&mut *to_prop, &mut res);
        res
    }

    pub fn set_to_be_propagated_transactions(
        &self, transactions: HashMap<H256, Arc<SignedTransaction>>,
    ) {
        let mut to_prop = self.to_propagate_trans.write();
        to_prop.extend(transactions);
    }

    pub fn remove_to_be_propagated_transactions(&self, tx_hash: &H256) {
        self.to_propagate_trans.write().remove(tx_hash);
    }

    // If a tx is failed executed due to invalid nonce or if its enclosing block
    // becomes orphan due to era transition. This function should be invoked
    // to recycle it
    pub fn recycle_transactions(
        &self, transactions: Vec<Arc<SignedTransaction>>,
    ) {
        if transactions.is_empty() {
            // Fast return. Also used to for bench mode.
            return;
        }

        let mut recycle_req_buffer = self.recycle_tx_requests.lock();
        for tx in transactions {
            recycle_req_buffer.push(tx);
        }
    }

    pub fn set_tx_packed(&self, transactions: &Vec<Arc<SignedTransaction>>) {
        if transactions.is_empty() {
            // Fast return. Also used to for bench mode.
            return;
        }
        let mut tx_req_buffer = self.set_tx_requests.lock();
        for tx in transactions {
            tx_req_buffer.push(tx.clone());
        }
    }

    pub fn pack_transactions<'a>(
        &self, num_txs: usize, block_gas_limit: U256, block_size_limit: usize,
    ) -> Vec<Arc<SignedTransaction>> {
        let mut inner = self.inner.write();
<<<<<<< HEAD

        let mut total_tx_gas_limit: U256 = 0.into();
        let mut total_tx_size: usize = 0;

        let mut big_tx_resample_times_limit = 10;
        let mut too_big_txs = Vec::new();

        'out: while let Some(tx) = inner.ready_account_pool.pop() {
            let tx_size = tx.rlp_size();
            if block_gas_limit - total_tx_gas_limit < *tx.gas_limit()
                || block_size_limit - total_tx_size < tx_size
            {
                too_big_txs.push(tx.clone());
                if big_tx_resample_times_limit > 0 {
                    big_tx_resample_times_limit -= 1;
                    continue 'out;
                } else {
                    break 'out;
                }
            }

            total_tx_gas_limit += *tx.gas_limit();
            total_tx_size += tx_size;

            packed_transactions.push(tx.clone());
            inner.insert(tx.clone(), true, true);
            inner.recalculate_readiness_with_local_info(&tx.sender());

            if packed_transactions.len() >= num_txs {
                break 'out;
            }
        }

        for tx in too_big_txs {
            inner.ready_account_pool.insert(tx);
        }

        // FIXME: to be optimized by only recalculating readiness once for one
        //  sender
        for tx in packed_transactions.iter().rev() {
            inner.insert(tx.clone(), false, true);
            inner.recalculate_readiness_with_local_info(&tx.sender());
        }

        if log::max_level() >= log::Level::Debug {
            let mut rlp_s = RlpStream::new();
            for tx in &packed_transactions {
                rlp_s.append::<TransactionWithSignature>(&**tx);
            }
            debug!(
                "After packing packed_transactions: {}, rlp size: {}",
                packed_transactions.len(),
                rlp_s.out().len(),
            );
        }

        packed_transactions
=======
        inner.pack_transactions(num_txs, block_gas_limit, block_size_limit)
>>>>>>> d56d2c55
    }

    pub fn notify_modified_accounts(
        &self, accounts_from_execution: Vec<Account>,
    ) {
        let mut inner = self.inner.write();
        inner.notify_modified_accounts(accounts_from_execution)
    }

    pub fn clear_tx_pool(&self) {
        let mut inner = self.inner.write();
        inner.clear()
    }

<<<<<<< HEAD
    /// stats retrieves the length of ready and deferred pool, and the total
    /// number received tx two tx with the same sender and nonce only count
    /// once
    pub fn stats(&self) -> (usize, usize, usize) {
        let inner = self.inner.read();
        (
            inner.ready_account_pool.len(),
            inner.len(),
            inner.total_received(),
        )
=======
    pub fn total_deferred(&self) -> usize {
        let inner = self.inner.read();
        inner.total_deferred()
>>>>>>> d56d2c55
    }

    pub fn total_ready_accounts(&self) -> usize {
        let inner = self.inner.read();
        inner.total_ready_accounts()
    }

    pub fn total_received(&self) -> usize {
        let inner = self.inner.read();
        inner.total_received()
    }

    pub fn total_unpacked(&self) -> usize {
        let inner = self.inner.read();
        inner.total_unpacked()
    }

    /// stats retrieves the length of ready and deferred pool.
    pub fn stats(&self) -> (usize, usize, usize, usize) {
        let inner = self.inner.read();
        (
            inner.total_ready_accounts(),
            inner.total_deferred(),
            inner.total_received(),
            inner.total_unpacked(),
        )
    }

    /// content retrieves the ready and deferred transactions.
    pub fn content(
        &self,
    ) -> (Vec<Arc<SignedTransaction>>, Vec<Arc<SignedTransaction>>) {
        let inner = self.inner.read();
        inner.content()
    }

    pub fn notify_new_best_info(&self, best_info: Arc<BestInformation>) {
        let mut set_tx_buffer = self.set_tx_requests.lock();
        let mut recycle_tx_buffer = self.recycle_tx_requests.lock();
        let mut consensus_best_info = self.consensus_best_info.lock();
        *consensus_best_info = best_info;

        let mut account_cache = self.get_best_state_account_cache();
        let mut inner = self.inner.write();
        let inner = inner.deref_mut();

        while let Some(tx) = set_tx_buffer.pop() {
            self.add_transaction_with_readiness_check(
                inner,
                &mut account_cache,
                tx,
                true,
                false,
            )
            .ok();
        }

        while let Some(tx) = recycle_tx_buffer.pop() {
            debug!(
                "should not trigger recycle transaction, nonce = {}, sender = {:?}, \
                account nonce = {}, hash = {:?} .",
                &tx.nonce, &tx.sender,
                &account_cache.get_account_mut(&tx.sender).map_or(0.into(), |x| x.nonce), tx.hash);
            self.add_transaction_with_readiness_check(
                inner,
                &mut account_cache,
                tx,
                false,
                true,
            )
            .ok();
        }
    }

    pub fn get_best_info_with_packed_transactions(
        &self, num_txs: usize, block_size_limit: usize, block_gas_limit: U256,
        additional_transactions: Vec<Arc<SignedTransaction>>,
    ) -> (Arc<BestInformation>, Vec<Arc<SignedTransaction>>)
    {
        let consensus_best_info = self.consensus_best_info.lock();

        let transactions_from_pool =
            self.pack_transactions(num_txs, block_gas_limit, block_size_limit);

        let transactions = [
            additional_transactions.as_slice(),
            transactions_from_pool.as_slice(),
        ]
        .concat();

        (consensus_best_info.clone(), transactions)
    }

    pub fn set_best_executed_epoch(&self, best_executed_epoch: &EpochId) {
        *self.best_executed_epoch.lock() = best_executed_epoch.clone();
    }

    fn get_best_state_account_cache(&self) -> AccountCache {
        AccountCache::new(unsafe {
            self.data_man
                .storage_manager
                .get_state_readonly_assumed_existence(
                    *self.best_executed_epoch.lock(),
                )
                .unwrap()
        })
    }
}<|MERGE_RESOLUTION|>--- conflicted
+++ resolved
@@ -43,519 +43,6 @@
 pub const DEFAULT_MAX_TRANSACTION_GAS_LIMIT: u64 = 100_000_000;
 pub const DEFAULT_MAX_BLOCK_GAS_LIMIT: u64 = 30_000 * 100_000;
 
-<<<<<<< HEAD
-pub const FURTHEST_FUTURE_TRANSACTION_NONCE_OFFSET: u32 = 2000;
-
-pub struct AccountCache<'storage> {
-    pub accounts: HashMap<Address, Account>,
-    pub storage: StateDb<'storage>,
-}
-
-impl<'storage> AccountCache<'storage> {
-    pub fn new(storage: Storage<'storage>) -> Self {
-        AccountCache {
-            accounts: HashMap::new(),
-            storage: StateDb::new(storage),
-        }
-    }
-
-    pub fn get_ready_account(&mut self, address: &Address) -> Option<&Account> {
-        self.accounts.get(address)
-    }
-
-    pub fn get_account_mut(
-        &mut self, address: &Address,
-    ) -> Option<&mut Account> {
-        if !self.accounts.contains_key(&address) {
-            let account = self
-                .storage
-                .get_account(&address, false)
-                .ok()
-                .and_then(|x| x);
-            if let Some(account) = account {
-                self.accounts.insert((*address).clone(), account);
-            }
-        }
-        self.accounts.get_mut(&address)
-    }
-}
-
-#[derive(Clone, Debug, PartialEq)]
-struct TxWithReadyInfo {
-    transaction: Arc<SignedTransaction>,
-    packed: bool,
-}
-
-impl TxWithReadyInfo {
-    pub fn is_already_packed(&self) -> bool { self.packed }
-
-    pub fn get_arc_tx(&self) -> &Arc<SignedTransaction> { &self.transaction }
-
-    pub fn should_replace(&self, x: &Self, force: bool) -> bool {
-        if force {
-            return true;
-        }
-        if x.is_already_packed() {
-            return false;
-        }
-        if self.is_already_packed() {
-            return true;
-        }
-        self.gas_price > x.gas_price
-    }
-}
-
-impl Deref for TxWithReadyInfo {
-    type Target = SignedTransaction;
-
-    fn deref(&self) -> &Self::Target { &self.transaction }
-}
-
-#[derive(Debug, PartialEq)]
-enum InsertResult {
-    /// new item added
-    NewAdded,
-    /// failed to update with lower gas price tx
-    Failed(String),
-    /// succeeded to update with higher gas price tx
-    Updated(TxWithReadyInfo),
-}
-
-struct NoncePool {
-    inner: BTreeMap<U256, TxWithReadyInfo>,
-}
-
-impl NoncePool {
-    fn new() -> Self {
-        NoncePool {
-            inner: Default::default(),
-        }
-    }
-
-    // FIXME: later we should limit the number of txs from one sender.
-    //  the FURTHEST_FUTURE_TRANSACTION_NONCE_OFFSET roughly doing this job
-    fn insert(&mut self, tx: &TxWithReadyInfo, force: bool) -> InsertResult {
-        let mut ret = if self.inner.contains_key(&tx.nonce) {
-            InsertResult::Failed(format!("Tx with same nonce already inserted, try to replace it with a higher gas price"))
-        } else {
-            InsertResult::NewAdded
-        };
-
-        let tx_in_pool = self.inner.entry(tx.nonce).or_insert(tx.clone());
-        if tx.should_replace(tx_in_pool, force) {
-            // replace with higher gas price transaction
-            ret = InsertResult::Updated(tx_in_pool.clone());
-            *tx_in_pool = tx.clone();
-        }
-        ret
-    }
-
-    fn get_tx_by_nonce(&self, nonce: U256) -> Option<TxWithReadyInfo> {
-        self.inner.get(&nonce).map(|x| x.clone())
-    }
-
-    fn get_lowest_nonce(&self) -> Option<&U256> {
-        self.inner.iter().next().map(|(k, _)| k)
-    }
-
-    fn remove(&mut self, nonce: &U256) -> Option<TxWithReadyInfo> {
-        self.inner.remove(nonce)
-    }
-
-    fn remove_lowest_nonce(&mut self) -> Option<TxWithReadyInfo> {
-        let lowest_nonce = self.get_lowest_nonce().map(|x| x.clone());
-        lowest_nonce.and_then(|nonce| self.remove(&nonce))
-    }
-
-    fn recalculate_readiness_with_local_info(
-        &self, nonce: U256, balance: U256,
-    ) -> Option<Arc<SignedTransaction>> {
-        let mut next_nonce = nonce;
-        let mut balance_left = balance;
-        while let Some(tx) = self.inner.get(&next_nonce) {
-            let cost = tx.value + tx.gas_price * tx.gas;
-            if balance_left < cost {
-                return None;
-            }
-
-            if !tx.packed {
-                return Some(tx.transaction.clone());
-            }
-            balance_left -= cost;
-            next_nonce += 1.into();
-        }
-        None
-    }
-
-    fn is_empty(&self) -> bool { self.inner.is_empty() }
-}
-
-struct DeferredPool {
-    buckets: HashMap<Address, NoncePool>,
-}
-
-impl DeferredPool {
-    fn new() -> Self {
-        DeferredPool {
-            buckets: Default::default(),
-        }
-    }
-
-    fn clear(&mut self) { self.buckets.clear() }
-
-    fn insert(&mut self, tx: TxWithReadyInfo, force: bool) -> InsertResult {
-        // It's safe to create a new bucket, cause inserting to a empty bucket
-        // will always be success
-        let bucket = self.buckets.entry(tx.sender).or_insert(NoncePool::new());
-        bucket.insert(&tx, force)
-    }
-
-    fn contain_address(&self, addr: &Address) -> bool {
-        self.buckets.contains_key(addr)
-    }
-
-    fn check_tx_exists(&self, tx: Arc<SignedTransaction>) -> bool {
-        unimplemented!()
-    }
-
-    fn remove_lowest_nonce(
-        &mut self, addr: &Address,
-    ) -> Option<TxWithReadyInfo> {
-        match self.buckets.get_mut(addr) {
-            None => None,
-            Some(bucket) => {
-                let ret = bucket.remove_lowest_nonce();
-                if bucket.is_empty() {
-                    self.buckets.remove(addr);
-                }
-                ret
-            }
-        }
-    }
-
-    fn count_unexecuted_transaction(&self, addr: &Address) -> usize {
-        unimplemented!()
-    }
-
-    fn get_lowest_nonce(&self, addr: &Address) -> Option<&U256> {
-        self.buckets
-            .get(addr)
-            .and_then(|bucket| bucket.get_lowest_nonce())
-    }
-
-    fn recalculate_readiness_with_local_info(
-        &mut self, addr: &Address, nonce: U256, balance: U256,
-    ) -> Option<Arc<SignedTransaction>> {
-        if let Some(bucket) = self.buckets.get(addr) {
-            bucket.recalculate_readiness_with_local_info(nonce, balance)
-        } else {
-            None
-        }
-    }
-
-    fn check_tx_packed(&self, addr: Address, nonce: U256) -> bool {
-        if let Some(bucket) = self.buckets.get(&addr) {
-            if let Some(tx_with_ready_info) = bucket.get_tx_by_nonce(nonce) {
-                tx_with_ready_info.is_already_packed()
-            } else {
-                false
-            }
-        } else {
-            false
-        }
-    }
-}
-
-struct ReadyAccountPool {
-    treap: TreapMap<Address, Arc<SignedTransaction>, U512>,
-}
-
-impl ReadyAccountPool {
-    fn new() -> Self {
-        ReadyAccountPool {
-            treap: TreapMap::new(),
-        }
-    }
-
-    fn clear(&mut self) {
-        while self.len() != 0 {
-            self.pop();
-        }
-    }
-
-    fn len(&self) -> usize { self.treap.len() }
-
-    fn get(&self, address: &Address) -> Option<Arc<SignedTransaction>> {
-        self.treap.get(address).map(|tx| tx.clone())
-    }
-
-    fn remove(&mut self, address: &Address) -> Option<Arc<SignedTransaction>> {
-        self.treap.remove(address)
-    }
-
-    fn update(
-        &mut self, address: &Address, tx: Option<Arc<SignedTransaction>>,
-    ) -> Option<Arc<SignedTransaction>> {
-        let replaced = if let Some(tx) = tx {
-            self.insert(tx)
-        } else {
-            self.remove(address)
-        };
-        replaced
-    }
-
-    fn insert(
-        &mut self, tx: Arc<SignedTransaction>,
-    ) -> Option<Arc<SignedTransaction>> {
-        self.treap
-            .insert(tx.sender(), tx.clone(), U512::from(tx.gas_price))
-    }
-
-    fn pop(&mut self) -> Option<Arc<SignedTransaction>> {
-        if self.treap.len() == 0 {
-            return None;
-        }
-
-        let sum_gas_price = self.treap.sum_weight();
-        let mut rand_value = U512::from(H512::random());
-        rand_value = rand_value % sum_gas_price;
-
-        let tx = self
-            .treap
-            .get_by_weight(rand_value)
-            .expect("Failed to pick transaction by weight")
-            .clone();
-        trace!("Get transaction from ready pool. tx: {:?}", tx.clone());
-
-        self.remove(&tx.sender())
-    }
-}
-
-pub struct TransactionPoolInner {
-    capacity: usize,
-    total_received_count: usize,
-    unexecuted_transaction_count: usize,
-    deferred_pool: DeferredPool,
-    ready_account_pool: ReadyAccountPool,
-    ready_nonces_and_balances: HashMap<Address, (U256, U256)>,
-    garbage_collection_queue: VecDeque<Address>,
-    txs: HashMap<H256, Arc<SignedTransaction>>,
-}
-
-impl TransactionPoolInner {
-    pub fn with_capacity(capacity: usize) -> Self {
-        TransactionPoolInner {
-            capacity,
-            total_received_count: 0,
-            unexecuted_transaction_count: 0,
-            deferred_pool: DeferredPool::new(),
-            ready_account_pool: ReadyAccountPool::new(),
-            ready_nonces_and_balances: HashMap::new(),
-            garbage_collection_queue: VecDeque::new(),
-            txs: HashMap::new(),
-        }
-    }
-
-    pub fn clear(&mut self) {
-        self.deferred_pool.clear();
-        self.ready_account_pool.clear();
-        self.ready_nonces_and_balances.clear();
-        self.garbage_collection_queue.clear();
-        self.txs.clear();
-        self.total_received_count = 0;
-        self.unexecuted_transaction_count = 0;
-    }
-
-    pub fn len(&self) -> usize { self.txs.len() }
-
-    pub fn total_received(&self) -> usize { self.total_received_count }
-
-    pub fn total_unexecuted(&self) -> usize { self.unexecuted_transaction_count }
-
-    fn get(&self, tx_hash: &H256) -> Option<Arc<SignedTransaction>> {
-        self.txs.get(tx_hash).map(|x| x.clone())
-    }
-
-    fn is_full(&self) -> bool {
-        return self.garbage_collection_queue.len() >= self.capacity
-    }
-
-    fn collect_garbage(&mut self) {
-        while self.is_full() {
-            let addr = self.garbage_collection_queue.pop_front().unwrap();
-
-            // abort if a tx'nonce >= ready nonce
-            let (ready_nonce, _) = self
-                .get_local_nonce_and_balance(&addr)
-                .unwrap_or((0.into(), 0.into()));
-
-            let lowest_nonce = *self.deferred_pool.get_lowest_nonce(&addr).unwrap();
-
-            if lowest_nonce >= ready_nonce {
-                warn!("a unexecuted tx is trying to be garbage-collected and stopped");
-                self.garbage_collection_queue.push_front(addr);
-                break;
-            }
-
-            self.unexecuted_transaction_count -= self.deferred_pool.count_unexecuted_transaction(&addr);
-
-            let removed_tx = self
-                .deferred_pool
-                .remove_lowest_nonce(&addr)
-                .unwrap()
-                .get_arc_tx()
-                .clone();
-
-            // maintain ready account pool
-            if let Some(ready_tx) = self.ready_account_pool.get(&addr) {
-                if ready_tx.hash() == removed_tx.hash() {
-                    warn!("a ready tx is be garbage-collected");
-                    self.ready_account_pool.remove(&addr);
-                }
-            }
-
-            self.unexecuted_transaction_count += self.deferred_pool.count_unexecuted_transaction(&addr);
-
-            // maintain ready info
-            if !self.deferred_pool.contain_address(&addr) {
-                self.ready_nonces_and_balances.remove(&addr);
-            }
-
-            // maintain txs
-            self.txs.remove(&removed_tx.hash());
-        }
-    }
-
-    fn insert(
-        &mut self, transaction: Arc<SignedTransaction>, packed: bool,
-        force: bool,
-    ) -> InsertResult
-    {
-        if !self.deferred_pool.check_tx_exists(transaction.clone()) {
-            self.collect_garbage();
-            if self.is_full() {
-                return InsertResult::Failed("Transaction Pool is full".into())
-            }
-        }
-
-        self.unexecuted_transaction_count -= self.deferred_pool.count_unexecuted_transaction(&transaction.sender());
-
-        let result = self.deferred_pool.insert(
-            TxWithReadyInfo {
-                transaction: transaction.clone(),
-                packed,
-            },
-            force,
-        );
-
-        match &result {
-            InsertResult::NewAdded => {
-                self.total_received_count += 1;
-                self.garbage_collection_queue
-                    .push_back(transaction.sender());
-                self.txs.insert(transaction.hash(), transaction);
-            }
-            InsertResult::Failed(_) => {}
-            InsertResult::Updated(replaced_tx) => {
-                self.txs.remove(&replaced_tx.hash());
-                self.txs.insert(transaction.hash(), transaction);
-            }
-        }
-        self.unexecuted_transaction_count += self.deferred_pool.count_unexecuted_transaction(&transaction.sender());
-
-        result
-    }
-
-    fn get_local_nonce_and_balance(
-        &self, address: &Address,
-    ) -> Option<(U256, U256)> {
-        self.ready_nonces_and_balances.get(address).map(|x| *x)
-    }
-
-    fn update_nonce_and_balance(
-        &mut self, address: &Address, nonce: U256, balance: U256,
-    ) {
-        self.ready_nonces_and_balances
-            .insert((*address).clone(), (nonce, balance));
-    }
-
-    fn get_nonce_and_balance_from_storage(
-        &self, address: &Address, account_cache: &mut AccountCache,
-    ) -> (U256, U256) {
-        match account_cache.get_account_mut(address) {
-            Some(account) => (account.nonce.clone(), account.balance.clone()),
-            None => (0.into(), 0.into()),
-        }
-    }
-
-    fn get_and_update_nonce_and_balance_from_storage(
-        &mut self, address: &Address, account_cache: &mut AccountCache,
-    ) -> (U256, U256) {
-        let ret = match account_cache.get_account_mut(address) {
-            Some(account) => (account.nonce.clone(), account.balance.clone()),
-            None => (0.into(), 0.into()),
-        };
-        self.ready_nonces_and_balances
-            .insert((*address).clone(), ret);
-        ret
-    }
-
-    fn get_lowest_nonce(&self, addr: &Address) -> U256 {
-        let mut ret = 0.into();
-        if let Some((nonce, _)) = self.get_local_nonce_and_balance(addr) {
-            ret = nonce;
-        }
-        if let Some(nonce) = self.deferred_pool.get_lowest_nonce(addr) {
-            if *nonce < ret {
-                ret = *nonce;
-            }
-        }
-        ret
-    }
-
-    fn recalculate_readiness_with_local_info(&mut self, addr: &Address) {
-        let (nonce, balance) = self
-            .get_local_nonce_and_balance(addr)
-            .unwrap_or((0.into(), 0.into()));
-        let ret = self
-            .deferred_pool
-            .recalculate_readiness_with_local_info(addr, nonce, balance);
-        self.ready_account_pool.update(addr, ret);
-    }
-
-    fn recalculate_readiness_with_fixed_info(
-        &mut self, addr: &Address, nonce: U256, balance: U256,
-    ) {
-        self.update_nonce_and_balance(addr, nonce, balance);
-        let ret = self
-            .deferred_pool
-            .recalculate_readiness_with_local_info(addr, nonce, balance);
-        self.ready_account_pool.update(addr, ret);
-    }
-
-    fn recalculate_readiness_with_state(
-        &mut self, addr: &Address, account_cache: &mut AccountCache,
-    ) {
-        let (nonce, balance) = self
-            .get_and_update_nonce_and_balance_from_storage(addr, account_cache);
-        let ret = self
-            .deferred_pool
-            .recalculate_readiness_with_local_info(addr, nonce, balance);
-        self.ready_account_pool.update(addr, ret);
-    }
-
-    fn check_tx_packed_in_deferred_pool(&self, tx_hash: &H256) -> bool {
-        match self.txs.get(tx_hash) {
-            Some(tx) => {
-                self.deferred_pool.check_tx_packed(tx.sender(), tx.nonce())
-            }
-            None => false,
-        }
-    }
-}
-
-=======
->>>>>>> d56d2c55
 pub struct TransactionPool {
     inner: RwLock<TransactionPoolInner>,
     to_propagate_trans: Arc<RwLock<HashMap<H256, Arc<SignedTransaction>>>>,
@@ -595,117 +82,6 @@
     pub fn check_tx_packed_in_deferred_pool(&self, tx_hash: &H256) -> bool {
         self.inner.read().check_tx_packed_in_deferred_pool(tx_hash)
     }
-<<<<<<< HEAD
-
-    pub fn get_local_account_info(&self, address: &Address) -> (U256, U256) {
-        self.inner
-            .read()
-            .get_local_nonce_and_balance(address)
-            .unwrap_or((0.into(), 0.into()))
-    }
-
-    pub fn get_state_account_info(&self, address: &Address) -> (U256, U256) {
-        let mut account_cache = self.get_best_state_account_cache();
-        self.inner
-            .read()
-            .get_nonce_and_balance_from_storage(address, &mut account_cache)
-    }
-
-    pub fn insert_new_transactions(
-        &self, transactions: &Vec<TransactionWithSignature>,
-    ) -> (Vec<Arc<SignedTransaction>>, HashMap<H256, String>) {
-        let mut failures = HashMap::new();
-        let uncached_trans =
-            self.data_man.get_uncached_transactions(transactions);
-
-        let mut signed_trans = Vec::new();
-        if uncached_trans.len() < WORKER_COMPUTATION_PARALLELISM * 8 {
-            let mut signed_txes = Vec::new();
-            for tx in uncached_trans {
-                match tx.recover_public() {
-                    Ok(public) => {
-                        let signed_tx =
-                            Arc::new(SignedTransaction::new(public, tx));
-                        signed_txes.push(signed_tx);
-                    }
-                    Err(e) => {
-                        debug!(
-                            "Unable to recover the public key of transaction {:?}: {:?}",
-                            tx.hash(), e
-                        );
-                        failures.insert(
-                            tx.hash(),
-                            format!(
-                                "failed to recover the public key: {:?}",
-                                e
-                            ),
-                        );
-                    }
-                }
-            }
-            signed_trans.push(signed_txes);
-        } else {
-            let tx_num = uncached_trans.len();
-            let tx_num_per_worker = tx_num / WORKER_COMPUTATION_PARALLELISM;
-            let mut remainder =
-                tx_num - (tx_num_per_worker * WORKER_COMPUTATION_PARALLELISM);
-            let mut start_idx = 0;
-            let mut end_idx = 0;
-            let mut unsigned_trans = Vec::new();
-
-            for tx in uncached_trans {
-                if start_idx == end_idx {
-                    // a new segment of transactions
-                    end_idx = start_idx + tx_num_per_worker;
-                    if remainder > 0 {
-                        end_idx += 1;
-                        remainder -= 1;
-                    }
-                    let unsigned_txes = Vec::new();
-                    unsigned_trans.push(unsigned_txes);
-                }
-
-                unsigned_trans.last_mut().unwrap().push(tx);
-
-                start_idx += 1;
-            }
-
-            signed_trans.resize(unsigned_trans.len(), Vec::new());
-            let (sender, receiver) = channel();
-            let worker_pool = self.worker_pool.lock().clone();
-            let mut idx = 0;
-            for unsigned_txes in unsigned_trans {
-                let sender = sender.clone();
-                worker_pool.execute(move || {
-                    let mut signed_txes = Vec::new();
-                    let mut failed_txes = HashMap::new();
-                    for tx in unsigned_txes {
-                        match tx.recover_public() {
-                            Ok(public) => {
-                                let signed_tx = Arc::new(SignedTransaction::new(public, tx));
-                                signed_txes.push(signed_tx);
-                            }
-                            Err(e) => {
-                                debug!(
-                                    "Unable to recover the public key of transaction {:?}: {:?}",
-                                    tx.hash(), e
-                                );
-                                failed_txes.insert(tx.hash(), format!("failed to recover the public key: {:?}", e));
-                            }
-                        }
-                    }
-                    sender.send((idx, (signed_txes, failed_txes))).unwrap();
-                });
-                idx += 1;
-            }
-            worker_pool.join();
-
-            for (idx, signed_failed_txes) in
-                receiver.iter().take(signed_trans.len())
-            {
-                signed_trans[idx] = signed_failed_txes.0;
-=======
->>>>>>> d56d2c55
 
     pub fn get_local_account_info(&self, address: &Address) -> (U256, U256) {
         self.inner
@@ -841,51 +217,9 @@
         packed: bool, force: bool,
     ) -> Result<(), String>
     {
-<<<<<<< HEAD
-        /*
-        if self.capacity <= inner.len() {
-            warn!("Transaction discarded due to insufficient txpool capacity: {:?}", transaction.hash());
-            return Err(format!("Transaction discarded due to insufficient txpool capacity: {:?}", transaction.hash()));
-        }
-        */
-        let (state_nonce, _) = inner.get_nonce_and_balance_from_storage(
-            &transaction.sender,
-            account_cache,
-        );
-
-        if transaction.nonce
-            >= state_nonce
-                + U256::from(FURTHEST_FUTURE_TRANSACTION_NONCE_OFFSET)
-        {
-            debug!(
-                "Transaction {:?} is discarded due to in too distant future",
-                transaction.hash()
-            );
-            return Err(format!(
-                "Transaction {:?} is discarded due to in too distant future",
-                transaction.hash()
-            ));
-        } else if transaction.nonce
-            < inner.get_lowest_nonce(&transaction.sender)
-        {
-            debug!(
-                "Transaction {:?} is discarded due to a too stale nonce",
-                transaction.hash()
-            );
-            return Err(format!(
-                "Transaction {:?} is discarded due to a too stale nonce",
-                transaction.hash()
-            ));
-        }
-
-        let result = self.add_to_deferred_pool_without_lock(
-            inner,
-            transaction.clone(),
-=======
         inner.insert_transaction_with_readiness_check(
             account_cache,
             transaction,
->>>>>>> d56d2c55
             packed,
             force,
         )
@@ -943,67 +277,7 @@
         &self, num_txs: usize, block_gas_limit: U256, block_size_limit: usize,
     ) -> Vec<Arc<SignedTransaction>> {
         let mut inner = self.inner.write();
-<<<<<<< HEAD
-
-        let mut total_tx_gas_limit: U256 = 0.into();
-        let mut total_tx_size: usize = 0;
-
-        let mut big_tx_resample_times_limit = 10;
-        let mut too_big_txs = Vec::new();
-
-        'out: while let Some(tx) = inner.ready_account_pool.pop() {
-            let tx_size = tx.rlp_size();
-            if block_gas_limit - total_tx_gas_limit < *tx.gas_limit()
-                || block_size_limit - total_tx_size < tx_size
-            {
-                too_big_txs.push(tx.clone());
-                if big_tx_resample_times_limit > 0 {
-                    big_tx_resample_times_limit -= 1;
-                    continue 'out;
-                } else {
-                    break 'out;
-                }
-            }
-
-            total_tx_gas_limit += *tx.gas_limit();
-            total_tx_size += tx_size;
-
-            packed_transactions.push(tx.clone());
-            inner.insert(tx.clone(), true, true);
-            inner.recalculate_readiness_with_local_info(&tx.sender());
-
-            if packed_transactions.len() >= num_txs {
-                break 'out;
-            }
-        }
-
-        for tx in too_big_txs {
-            inner.ready_account_pool.insert(tx);
-        }
-
-        // FIXME: to be optimized by only recalculating readiness once for one
-        //  sender
-        for tx in packed_transactions.iter().rev() {
-            inner.insert(tx.clone(), false, true);
-            inner.recalculate_readiness_with_local_info(&tx.sender());
-        }
-
-        if log::max_level() >= log::Level::Debug {
-            let mut rlp_s = RlpStream::new();
-            for tx in &packed_transactions {
-                rlp_s.append::<TransactionWithSignature>(&**tx);
-            }
-            debug!(
-                "After packing packed_transactions: {}, rlp size: {}",
-                packed_transactions.len(),
-                rlp_s.out().len(),
-            );
-        }
-
-        packed_transactions
-=======
         inner.pack_transactions(num_txs, block_gas_limit, block_size_limit)
->>>>>>> d56d2c55
     }
 
     pub fn notify_modified_accounts(
@@ -1018,22 +292,9 @@
         inner.clear()
     }
 
-<<<<<<< HEAD
-    /// stats retrieves the length of ready and deferred pool, and the total
-    /// number received tx two tx with the same sender and nonce only count
-    /// once
-    pub fn stats(&self) -> (usize, usize, usize) {
-        let inner = self.inner.read();
-        (
-            inner.ready_account_pool.len(),
-            inner.len(),
-            inner.total_received(),
-        )
-=======
     pub fn total_deferred(&self) -> usize {
         let inner = self.inner.read();
         inner.total_deferred()
->>>>>>> d56d2c55
     }
 
     pub fn total_ready_accounts(&self) -> usize {
