--- conflicted
+++ resolved
@@ -42,52 +42,9 @@
     time::Duration,
 };
 
-<<<<<<< HEAD
-const HEAVY_BLOCK_THRESHOLD: usize = 3000;
-pub const HEAVY_BLOCK_DIFFICULTY_RATIO: usize = 1000;
-
-pub const DEFERRED_STATE_EPOCH_COUNT: u64 = 5;
-
-/// `REWARD_EPOCH_COUNT` needs to be larger than
-/// `ANTICONE_PENALTY_UPPER_EPOCH_COUNT`. If we cannot cache receipts of recent
-/// `REWARD_EPOCH_COUNT` epochs, the receipts will be loaded from db, which may
-/// lead to performance downgrade
-const REWARD_EPOCH_COUNT: u64 = 12;
-const ANTICONE_PENALTY_UPPER_EPOCH_COUNT: u64 = 10;
-const ANTICONE_PENALTY_RATIO: u64 = 100;
-/// 900 Conflux tokens
-const BASE_MINING_REWARD: u64 = 900;
-/// The unit of one Conflux token: 10 ** 18
-const CONFLUX_TOKEN: u64 = 1_000_000_000_000_000_000;
-const GAS_PRICE_BLOCK_SAMPLE_SIZE: usize = 100;
-const GAS_PRICE_TRANSACTION_SAMPLE_SIZE: usize = 10000;
-
-const NULL: usize = !0;
-const EPOCH_LIMIT_OF_RELATED_TRANSACTIONS: usize = 100;
-
-const BLOCK_STATUS_SUFFIX_BYTE: u8 = 1;
-
-pub struct ConsensusGraphNodeData {
-    pub epoch_number: RefCell<usize>,
-    pub partial_invalid: bool,
-    pub anticone: HashSet<usize>,
-}
-
-unsafe impl Sync for ConsensusGraphNodeData {}
-
-impl ConsensusGraphNodeData {
-    pub fn new(epoch_number: usize) -> Self {
-        ConsensusGraphNodeData {
-            epoch_number: RefCell::new(epoch_number),
-            partial_invalid: false,
-            anticone: HashSet::new(),
-        }
-    }
-=======
 lazy_static! {
     static ref CONSENSIS_ON_NEW_BLOCK_TIMER: Arc<dyn Meter> =
         register_meter_with_group("timer", "consensus_on_new_block_timer");
->>>>>>> a8b158b0
 }
 
 #[derive(Clone)]
@@ -104,35 +61,10 @@
     pub inner_conf: ConsensusInnerConfig,
 }
 
-<<<<<<< HEAD
-pub struct ConsensusGraphInner {
-    pub arena: Slab<ConsensusGraphNode>,
-    pub indices: HashMap<H256, usize>,
-    pub pivot_chain: Vec<usize>,
-    pub block_receipts_root: HashMap<usize, H256>,
-    pub block_receipts: HashMap<usize, BlockReceiptsInfo>,
-    // FIXME add log_blooms to BlockReceiptsInfo
-    pub block_log_blooms: HashMap<usize, Bloom>,
-    pub transaction_addresses: HashMap<H256, TransactionAddress>,
-    pub terminal_hashes: HashSet<H256>,
-    genesis_block_index: usize,
-    genesis_block_state_root: H256,
-    genesis_block_receipts_root: H256,
-    parental_terminals: HashSet<usize>,
-    indices_in_epochs: HashMap<usize, Vec<usize>>,
-    vm: VmFactory,
-    pub weight_tree: LinkCutTree,
-    pow_config: ProofOfWorkConfig,
-    pub current_difficulty: U256,
-    pub db: Arc<SystemDB>,
-    pub cache_man: Arc<Mutex<CacheManager<CacheId>>>,
-    pub storage_manager: Arc<StorageManager>,
-=======
 #[derive(Debug)]
 pub struct ConsensusGraphStatistics {
     pub inserted_block_count: usize,
     pub processed_block_count: usize,
->>>>>>> a8b158b0
 }
 
 impl ConsensusGraphStatistics {
